--- conflicted
+++ resolved
@@ -120,18 +120,13 @@
 	InitTagsCache()
 	InitThemeCache()
 	updateUsersMap()
-<<<<<<< HEAD
-	resetSubDomains()
-	InitScoreCache(c)
-=======
 	if err := InitScoreCache(c); err != nil {
 		return echo.NewHTTPError(http.StatusInternalServerError, "failed to initialize: "+err.Error())
 	}
 	if err := InitLivestreamModelsCache(c); err != nil {
 		return echo.NewHTTPError(http.StatusInternalServerError, "failed to initialize: "+err.Error())
 	}
-
->>>>>>> ae6266f2
+	resetSubDomains()
 	c.Request().Header.Add("Content-Type", "application/json;charset=utf-8")
 	return c.JSON(http.StatusOK, InitializeResponse{
 		Language: "golang",
